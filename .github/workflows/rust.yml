name: Rust
on:
  pull_request:
    paths-ignore:
      - "docs/**"
  push:
    paths-ignore:
      - "docs/**"
    branches:
      - master
jobs:
  cleanup-runs:
    runs-on: ubuntu-latest
    steps:
      - uses: rokroskar/workflow-run-cleanup-action@master
        env:
          GITHUB_TOKEN: "${{ secrets.GITHUB_TOKEN }}"
    if: "!startsWith(github.ref, 'refs/tags/') && github.ref != 'refs/heads/master'"

  fmt:
    runs-on: ubuntu-latest
    steps:
      - uses: actions/checkout@v2
      - uses: actions-rs/toolchain@v1
        with:
          toolchain: stable
          override: true
      - uses: actions-rs/cargo@v1
        with:
          command: fmt
          args: --all -- --check

  # This job creates the "clippy-results" GitHub Action that lists the clippy results in a nice format.
  clippy-json-output:
    runs-on: ubuntu-latest
    steps:
      - uses: actions/checkout@v2
      - uses: actions-rs/toolchain@v1
        with:
          toolchain: stable
          components: clippy
          override: true
      - uses: actions-rs/clippy-check@v1
        with:
          name: clippy-results
          token: ${{ secrets.GITHUB_TOKEN }}
<<<<<<< HEAD
          args: --all-features --all-targets -- --deny warnings
=======
          args: --all-features --all-targets -- -Dwarnings -Drust-2018-idioms
>>>>>>> d910417d

  docs:
    runs-on: ubuntu-latest
    steps:
      - uses: actions/checkout@v2
      - uses: actions-rs/toolchain@v1
        with:
          toolchain: nightly
          override: true
      - uses: actions-rs/cargo@v1
        env:
          RUSTFLAGS: "--cfg docsrs"
        with:
          command: doc
          args: --all-features<|MERGE_RESOLUTION|>--- conflicted
+++ resolved
@@ -44,11 +44,7 @@
         with:
           name: clippy-results
           token: ${{ secrets.GITHUB_TOKEN }}
-<<<<<<< HEAD
-          args: --all-features --all-targets -- --deny warnings
-=======
           args: --all-features --all-targets -- -Dwarnings -Drust-2018-idioms
->>>>>>> d910417d
 
   docs:
     runs-on: ubuntu-latest
