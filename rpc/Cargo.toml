[package]
name       = "tendermint-rpc"
version    = "0.22.0"
edition    = "2018"
license    = "Apache-2.0"
homepage   = "https://www.tendermint.com/"
repository = "https://github.com/informalsystems/tendermint-rs"
readme     = "README.md"
keywords   = ["blockchain", "cosmos", "tendermint"]
categories = ["cryptography::cryptocurrencies", "network-programming"]
authors    = [
  "Informal Systems <hello@informal.systems>",
  "Ismail Khoffi <Ismail.Khoffi@gmail.com>",
  "Alexander Simmerl <a.simmerl@gmail.com>",
]

description = """
    tendermint-rpc contains the core types returned by a Tendermint node's RPC endpoint.
    All networking related features are feature guarded to keep the dependencies small in
    cases where only the core types are needed.
    """

[package.metadata.docs.rs]
all-features = true

[[bin]]
name = "tendermint-rpc"
path = "src/client/bin/main.rs"
required-features = [ "cli" ]

[features]
default = ["std", "eyre_tracer"]
eyre_tracer = ["flex-error/eyre_tracer"]
cli = [
  "http-client",
  "structopt",
  "tracing-subscriber",
  "websocket-client"
]
http-client = [
  "async-trait",
  "futures",
  "http",
  "hyper",
  "hyper-proxy",
  "hyper-rustls",
  "tokio/fs",
  "tokio/macros",
  "tracing"
]
secp256k1 = [ "tendermint/secp256k1" ]
websocket-client = [
  "async-trait",
  "async-tungstenite",
  "futures",
  "tokio/rt-multi-thread",
  "tokio/fs",
  "tokio/macros",
  "tokio/sync",
  "tokio/time",
  "tracing"
]
std = [
    "flex-error/std"
]

[dependencies]
bytes = "1.0"
chrono = "0.4"
getrandom = "0.1"
peg = "0.7.0"
pin-project = "1.0.1"
serde = { version = "1", features = [ "derive" ] }
serde_bytes = "0.11"
serde_json = "1"
<<<<<<< HEAD
tendermint = { version = "0.21.0", path = "../tendermint" }
tendermint-config = { version = "0.21.0", path = "../config" }
tendermint-proto = { version = "0.21.0", path = "../proto" }
=======
tendermint = { version = "0.22.0", path = "../tendermint" }
tendermint-proto = { version = "0.22.0", path = "../proto" }
>>>>>>> 979b7b5d
thiserror = "1"
uuid = { version = "0.8", default-features = false }
subtle-encoding = { version = "0.5", features = ["bech32-preview"] }
url = "2.2"
walkdir = "2.3"
flex-error = { version = "0.4.1", default-features = false }

# Optional dependencies
async-trait = { version = "0.1", optional = true }
async-tungstenite = { version = "0.12", features = ["tokio-runtime", "tokio-rustls"], optional = true }
futures = { version = "0.3", optional = true }
http = { version = "0.2", optional = true }
hyper = { version = "0.14", optional = true, features = ["client", "http1", "http2", "tcp"] }
hyper-proxy = { version = "0.9", optional = true }
hyper-rustls = { version = "0.22.1", optional = true }
structopt = { version = "0.3", optional = true }
tokio = { version = "1.0", optional = true }
tracing = { version = "0.1", optional = true }
tracing-subscriber = { version = "0.2", optional = true }

[dev-dependencies]
lazy_static = "1.4.0"<|MERGE_RESOLUTION|>--- conflicted
+++ resolved
@@ -73,14 +73,9 @@
 serde = { version = "1", features = [ "derive" ] }
 serde_bytes = "0.11"
 serde_json = "1"
-<<<<<<< HEAD
-tendermint = { version = "0.21.0", path = "../tendermint" }
-tendermint-config = { version = "0.21.0", path = "../config" }
-tendermint-proto = { version = "0.21.0", path = "../proto" }
-=======
+tendermint-config = { version = "0.22.0", path = "../config" }
 tendermint = { version = "0.22.0", path = "../tendermint" }
 tendermint-proto = { version = "0.22.0", path = "../proto" }
->>>>>>> 979b7b5d
 thiserror = "1"
 uuid = { version = "0.8", default-features = false }
 subtle-encoding = { version = "0.5", features = ["bech32-preview"] }
